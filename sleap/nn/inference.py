--- conflicted
+++ resolved
@@ -335,17 +335,10 @@
                     #  We should save in chunks then combine at the end.
                     labels = Labels(labeled_frames=predicted_frames)
                     if self.output_path is not None:
-<<<<<<< HEAD
                         if output_path.endswith('json'):
                             Labels.save_json(labels, filename=output_path, compress=True)
                         else:
                             Labels.save_hdf5(labels, filename=output_path)
-=======
-                        if self.output_path.endswith('json'):
-                            Labels.save_json(labels, filename=self.output_path, compress=True)
-                        else:
-                            Labels.save_hdf5(labels, filename=self.output_path, append=True)
->>>>>>> dd14d796
 
                         logger.info("  Saved to: %s [%.1fs]" % (self.output_path, time() - t0))
 
@@ -735,13 +728,8 @@
     parser.add_argument('-o', '--output', type=str, default=None,
                         help='The output filename to use for the predicted data.')
     parser.add_argument('--out_format', choices=['hdf5', 'json'], help='The format to use for'
-<<<<<<< HEAD
-                        ' the output file. Either hdf5 or json. hdf5 is the default.',
-                        default='hdf5')
-=======
                     ' the output file. Either hdf5 or json. hdf5 is the default.',
                     default='hdf5')
->>>>>>> dd14d796
     parser.add_argument('--save-confmaps-pafs', dest='save_confmaps_pafs', action='store_const',
                     const=True, default=False,
                         help='Whether to save the confidence maps or pafs')
