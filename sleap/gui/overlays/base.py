--- conflicted
+++ resolved
@@ -21,11 +21,7 @@
 
 @attr.s(auto_attribs=True)
 class ModelData:
-<<<<<<< HEAD
-    inference_model: 'sleap.nn.inference.InferenceModel'
-=======
     inference_model: "sleap.nn.inference.InferenceModel"
->>>>>>> 56ec310d
     video: Video
     do_rescale: bool = False
     output_scale: float = 1.0
@@ -40,14 +36,9 @@
         input_size = (
             (self.video.height // size_reduction) * size_reduction,
             (self.video.width // size_reduction) * size_reduction,
-<<<<<<< HEAD
-            self.video.channels)
-        frame_img = frame_img[:, :input_size[0], :input_size[1], :]
-=======
             self.video.channels,
         )
         frame_img = frame_img[:, : input_size[0], : input_size[1], :]
->>>>>>> 56ec310d
 
         inference_transform = DataTransform()
         if self.do_rescale:
@@ -57,11 +48,7 @@
             )
 
         # Get predictions
-<<<<<<< HEAD
-        frame_result = self.model.predict(frame_img)
-=======
         frame_result = self.inference_model.predict(frame_img)
->>>>>>> 56ec310d
         if self.do_rescale or self.output_scale != 1.0:
             inference_transform.scale *= self.output_scale
             frame_result = inference_transform.invert_scale(frame_result)
@@ -176,12 +163,8 @@
         input_size = (
             (video.height // size_reduction) * size_reduction,
             (video.width // size_reduction) * size_reduction,
-<<<<<<< HEAD
-            video.channels)
-=======
             video.channels,
         )
->>>>>>> 56ec310d
         model_output_type = training_job.model.output_type
 
         # Here we determine if the input should be scaled. If so, then
@@ -199,13 +182,9 @@
             img_output_scale = inference_model.output_relative_scale
 
         # Construct the ModelData object that runs inference
-<<<<<<< HEAD
-        data_object = ModelData(inference_model, video, do_rescale=do_rescale, output_scale=img_output_scale)
-=======
         data_object = ModelData(
             inference_model, video, do_rescale=do_rescale, output_scale=img_output_scale
         )
->>>>>>> 56ec310d
 
         # Determine whether to use confmap or paf overlay
         from sleap.gui.overlays.confmaps import ConfMapsPlot
