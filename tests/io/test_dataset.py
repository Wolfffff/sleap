--- conflicted
+++ resolved
@@ -3,7 +3,6 @@
 import numpy as np
 from pathlib import Path
 
-import sleap
 from sleap.skeleton import Skeleton
 from sleap.instance import Instance, Point, LabeledFrame, PredictedInstance, Track
 from sleap.io.video import Video, MediaVideo
@@ -214,9 +213,6 @@
     assert labels[np.int64(61)] == labels[61]
     assert labels[np.array([0, 61])] == labels[[0, 61]]
 
-    assert labels[:3] == labels[[0, 1, 2]]
-    assert labels[1:6:2] == labels[[1, 3, 5]]
-
     assert len(labels.find(video, frame_idx=954)) == 1
     assert len(labels.find(video, 954)) == 1
     assert labels.find(video, 954)[0] == labels[61]
@@ -1011,95 +1007,6 @@
     assert labels.provenance["source"] == "test_provenance"
 
 
-<<<<<<< HEAD
-def test_save_no_images(tmpdir):
-    video = Video.from_filename("tests/data/videos/small_robot.mp4")
-    labels = Labels()
-    labels.append(
-        LabeledFrame(
-            video=video,
-            frame_idx=0,
-            instances=[Instance(skeleton=Skeleton())]
-        )
-    )
-
-    labels.save(os.path.join(tmpdir, "labels_no_images.slp"), with_images=False)
-
-    labels_no_images = sleap.load_file(os.path.join(tmpdir, "labels_no_images.slp"))
-    assert len(labels_no_images) == 1
-    assert labels_no_images.video.filename == video.filename
-    assert labels_no_images[0].frame_idx == 0
-    assert len(labels_no_images[0].instances) == 1
-
-
-def test_save_with_images(tmpdir):
-    video = Video.from_filename("tests/data/videos/small_robot.mp4")
-    labels = Labels()
-    labels.append(
-        LabeledFrame(
-            video=video,
-            frame_idx=0,
-            instances=[Instance(skeleton=Skeleton())]
-        )
-    )
-
-    # Add an empty labeled frame.
-    labels.append(LabeledFrame(video=video, frame_idx=1))
-
-    labels.save(os.path.join(tmpdir, "labels_with_images.slp"), with_images=True)
-
-    labels_with_images = sleap.load_file(os.path.join(tmpdir, "labels_with_images.slp"))
-    assert len(labels_with_images) == 2
-    assert labels_with_images[0].frame_idx == 0
-    assert labels_with_images[1].frame_idx == 1
-
-    # Image data for labeled frame with instance should be stored:
-    assert (labels_with_images[0].image == video.get_frame(0)).all()
-
-    # Image data for labeled frame without instance should still be accessible if the
-    # source video is present:
-    assert (labels_with_images[1].image == video.get_frame(1)).all()
-
-    # Disabling source video access, the frame with user labeled instances should still
-    # be accessible:
-    labels_with_images.video.backend.enable_source_video = False
-    assert (labels_with_images[0].image == video.get_frame(0)).all()
-
-    # But the blank labeled frame should not have a stored image:
-    with pytest.raises(ValueError):
-        labels_with_images[1].image
-
-    # Both should work if we save with all images:
-    labels.save(os.path.join(tmpdir, "labels_with_all.slp"), with_images="all")
-    labels_with_all = sleap.load_file(os.path.join(tmpdir, "labels_with_all.slp"))
-    assert (labels_with_all[0].image == video.get_frame(0)).all()
-    assert (labels_with_all[1].image == video.get_frame(1)).all()
-
-
-def test_repr():
-    labels = Labels()
-    skel = Skeleton()
-    labels.append(
-        LabeledFrame(
-            video=Video(backend=sleap.io.video.DummyVideo("vid", 10, 20, 30, 3)),
-            frame_idx=0,
-            instances=[Instance(skeleton=skel, track=Track(spawned_on=0))]
-        )
-    )
-    labels.append(LabeledFrame(video=Video(
-        backend=sleap.io.video.DummyVideo("foo", 10, 20, 30, 3)), frame_idx=0))
-    labels.videos.append(Video(backend=sleap.io.video.DummyVideo("bar", 10, 20, 30, 3)))
-
-    assert repr(labels) == (
-        "Labels("
-        "labeled_frames=2, "
-        "videos=3, "
-        "skeletons=1, "
-        "tracks=1"
-        ")"
-    )
-    assert repr(labels) == str(labels)
-=======
 def test_has_frame():
     video = Video(backend=MediaVideo)
     labels = Labels([LabeledFrame(video=video, frame_idx=0)])
@@ -1210,5 +1117,4 @@
     assert not labels[0].has_predicted_instances
     assert labels[1].frame_idx == 2
     assert labels[1].has_user_instances
-    assert labels[1].has_predicted_instances
->>>>>>> edcde922
+    assert labels[1].has_predicted_instances